--- conflicted
+++ resolved
@@ -387,17 +387,8 @@
         for ( GeneDifferentialExpressionMetaAnalysisIncludedResultSetInfoValueObject gdemairsivo : mdvo
                 .getIncludedResultSetsInfo() ) {
             DifferentialExpressionAnalysis thawedAnalysis = this.differentialExpressionAnalysisService
-<<<<<<< HEAD
                     .load( gdemairsivo.getAnalysisId() );
             this.differentialExpressionAnalysisService.thawFully( thawedAnalysis );
-            // see bug 3365 for policy on storing results that are part of a meta-analysis.
-            for ( ExpressionAnalysisResultSet rs : thawedAnalysis.getResultSets() ) {
-                assertEquals( 1.0, rs.getQvalueThresholdForStorage(), 0.0001 );
-            }
-=======
-                    .thawFully( this.differentialExpressionAnalysisService.load( gdemairsivo.getAnalysisId() ) );
-
->>>>>>> aa0fa6d8
         }
 
         for ( GeneDifferentialExpressionMetaAnalysisResultValueObject vo : mdvo.getResults() ) {
