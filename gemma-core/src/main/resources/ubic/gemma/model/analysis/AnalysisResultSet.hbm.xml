<?xml version="1.0" encoding="UTF-8"?>
 
<!DOCTYPE hibernate-mapping PUBLIC "-//Hibernate/Hibernate Mapping DTD 3.0//EN"
    "http://www.hibernate.org/dtd/hibernate-mapping-3.0.dtd">

<hibernate-mapping default-cascade="none">
   <class name="ubic.gemma.model.analysis.AnalysisResultSet" table="ANALYSIS_RESULT_SET" dynamic-insert="false" dynamic-update="false">
      <cache usage="read-write" />
      <id name="id" type="java.lang.Long" unsaved-value="null">
         <column name="ID" sql-type="BIGINT"/>
         <generator class="native">
         </generator>
      </id>
      <discriminator column="class" type="string"/>
      <subclass name="ubic.gemma.model.analysis.expression.FactorAssociatedAnalysisResultSet"   dynamic-insert="false" dynamic-update="false" abstract="true">
         <set name="experimentalFactors" table="EXPERIMENTAL_FACTORS2FACTOR_ASSOCIATED_ANALYSIS_RESULT_SETS" lazy="true" fetch="join" inverse="false">
            <key foreign-key="EXPERIMENTAL_FACTOR_FACTOR_ASSOCIATED_ANALYSIS_RESULT_SETS_C">
               <column name="FACTOR_ASSOCIATED_ANALYSIS_RESULT_SETS_FK" sql-type="BIGINT"/>
            </key>
            <many-to-many class="ubic.gemma.model.expression.experiment.ExperimentalFactor" >
               <column name="EXPERIMENTAL_FACTORS_FK" sql-type="BIGINT"/>
            </many-to-many>
         </set>
         <subclass name="ubic.gemma.model.analysis.expression.diff.ExpressionAnalysisResultSetImpl" discriminator-value="ExpressionAnalysisResultSetImpl" dynamic-insert="false" dynamic-update="false" abstract="false">
            <property name="numberOfProbesTested" type="java.lang.Integer">
               <column name="NUMBER_OF_PROBES_TESTED" not-null="false" unique="false" sql-type="INTEGER"/>
            </property>
            <property name="numberOfGenesTested" type="java.lang.Integer">
               <column name="NUMBER_OF_GENES_TESTED" not-null="false" unique="false" sql-type="INTEGER"/>
<<<<<<< HEAD
            </property>
            <property name="qvalueThresholdForStorage" type="java.lang.Double">
               <column name="QVALUE_THRESHOLD_FOR_STORAGE" not-null="false" unique="false" sql-type="DOUBLE"/>
            </property>
            <many-to-one name="baselineGroup" class="ubic.gemma.model.expression.experiment.FactorValue"  lazy="proxy" fetch="select">
=======
            </property> 
            <many-to-one name="baselineGroup" class="ubic.gemma.model.expression.experiment.FactorValueImpl"  lazy="proxy" fetch="select">
>>>>>>> aa0fa6d8
               <column name="BASELINE_GROUP_FK" not-null="false" sql-type="BIGINT"/>
            </many-to-one>
            <set name="results" lazy="true" fetch="select" inverse="true" cascade="all">
               <cache usage="read-write" />
               <key foreign-key="DIFFERENTIAL_EXPRESSION_ANALYSIS_RESULT_RESULT_SET_FKC">
                  <column name="RESULT_SET_FK" sql-type="BIGINT"/>
               </key>
               <one-to-many class="ubic.gemma.model.analysis.expression.diff.DifferentialExpressionAnalysisResultImpl"/>
            </set>
            <many-to-one name="analysis" class="ubic.gemma.model.analysis.expression.diff.DifferentialExpressionAnalysis" cascade="none"  lazy="proxy" fetch="select">
               <column name="ANALYSIS_FK" not-null="false" sql-type="BIGINT"/>
            </many-to-one>
            <many-to-one name="pvalueDistribution" class="ubic.gemma.model.analysis.expression.diff.PvalueDistributionImpl"  cascade="all" lazy="proxy" fetch="select">
               <column name="PVALUE_DISTRIBUTION_FK" not-null="false" sql-type="BIGINT" unique="true"/>
            </many-to-one>
            <set name="hitListSizes" lazy="false" fetch="select" inverse="false" cascade="all">
               <cache usage="read-write" />
               <key foreign-key="HIT_LIST_SIZE_RESULT_SET_FKC">
                  <column name="RESULT_SET_FK" sql-type="BIGINT"/>
               </key>
               <one-to-many class="ubic.gemma.model.analysis.expression.diff.HitListSizeImpl"/>
            </set>
         </subclass>
      </subclass>
   </class>
</hibernate-mapping><|MERGE_RESOLUTION|>--- conflicted
+++ resolved
@@ -27,16 +27,8 @@
             </property>
             <property name="numberOfGenesTested" type="java.lang.Integer">
                <column name="NUMBER_OF_GENES_TESTED" not-null="false" unique="false" sql-type="INTEGER"/>
-<<<<<<< HEAD
-            </property>
-            <property name="qvalueThresholdForStorage" type="java.lang.Double">
-               <column name="QVALUE_THRESHOLD_FOR_STORAGE" not-null="false" unique="false" sql-type="DOUBLE"/>
             </property>
             <many-to-one name="baselineGroup" class="ubic.gemma.model.expression.experiment.FactorValue"  lazy="proxy" fetch="select">
-=======
-            </property> 
-            <many-to-one name="baselineGroup" class="ubic.gemma.model.expression.experiment.FactorValueImpl"  lazy="proxy" fetch="select">
->>>>>>> aa0fa6d8
                <column name="BASELINE_GROUP_FK" not-null="false" sql-type="BIGINT"/>
             </many-to-one>
             <set name="results" lazy="true" fetch="select" inverse="true" cascade="all">
