/*
 * The Gemma project
 * 
 * Copyright (c) 2013 University of British Columbia
 * 
 * Licensed under the Apache License, Version 2.0 (the "License"); you may not use this file except in compliance with
 * the License. You may obtain a copy of the License at
 * 
 * http://www.apache.org/licenses/LICENSE-2.0
 * 
 * Unless required by applicable law or agreed to in writing, software distributed under the License is distributed on
 * an "AS IS" BASIS, WITHOUT WARRANTIES OR CONDITIONS OF ANY KIND, either express or implied. See the License for the
 * specific language governing permissions and limitations under the License.
 */
package ubic.gemma.loader.association.phenotype;

import java.io.BufferedReader;
import java.io.BufferedWriter;
import java.io.File;
import java.io.FileReader;
import java.io.FileWriter;
import java.io.IOException;
import java.text.DateFormat;
import java.text.SimpleDateFormat;
import java.util.ArrayList;
import java.util.Calendar;
import java.util.Collection;
import java.util.HashSet;
import java.util.Set;
import java.util.SortedSet;
import java.util.TreeSet;

import org.apache.commons.lang3.exception.ExceptionUtils;

import ubic.basecode.ontology.model.OntologyTerm;
import ubic.basecode.ontology.providers.AbstractOntologyService;
import ubic.basecode.util.StringUtil;
import ubic.gemma.association.phenotype.PhenotypeExceptions.EntityNotFoundException;
import ubic.gemma.model.common.description.CitationValueObject;
import ubic.gemma.model.genome.Gene;
import ubic.gemma.model.genome.gene.phenotype.valueObject.CharacteristicValueObject;
import ubic.gemma.model.genome.gene.phenotype.valueObject.EvidenceValueObject;
import ubic.gemma.model.genome.gene.phenotype.valueObject.ExperimentalEvidenceValueObject;
import ubic.gemma.model.genome.gene.phenotype.valueObject.GenericEvidenceValueObject;
import ubic.gemma.model.genome.gene.phenotype.valueObject.LiteratureEvidenceValueObject;
import ubic.gemma.model.genome.gene.phenotype.valueObject.PhenotypeAssPubValueObject;

/**
 * Class used to load evidence into Neurocarta The file used to import the evidence must have at least those columns:
 * (GeneSymbol, GeneId, EvidenceCode, Comments, IsNegative, Phenotypes) The order of the column is not important,
 * EvidenceImporterAbstractCLI contain the naming rules of those colunms
 * 
 * @author nicolas
 * @version $Id$
 */
public class EvidenceImporterCLI extends EvidenceImporterAbstractCLI {

    public static void main( String[] args ) {

        EvidenceImporterCLI evidenceImporterCLI = new EvidenceImporterCLI();

        try {
            Exception ex = null;

            String[] argsToTake = null;

            if ( args.length == 0 ) {
                argsToTake = initArguments();
            } else {
                argsToTake = args;
            }

            ex = evidenceImporterCLI.doWork( argsToTake );

            if ( ex != null ) {
                ex.printStackTrace();
            }
        } catch ( Exception e ) {
            throw new RuntimeException( e );
        }
    }

    // initArgument is only call when no argument is given on the command line, (it make it faster to run it in eclipse)
    private static String[] initArguments() {

        String[] args = new String[8];
        // user
        args[0] = "-u";
        args[1] = "userhere";
        // password
        args[2] = "-p";
        args[3] = "";
        // the path of the file
        args[4] = "-f";
        args[5] = "pathhere";
        // create the evidence in the database, can be set to false for testing
        args[6] = "-c";
        args[7] = "true";

        return args;
    }

    /*
     * (non-Javadoc)
     * 
     * @see ubic.gemma.util.AbstractCLI#getCommandName()
     */
    @Override
    public String getCommandName() {
        return "evidenceImport";
    }

    @Override
    protected Exception doWork( String[] args ) {

        Exception err = processCommandLine( args );
        if ( err != null ) return err;

        try {
            createWriteFolder();

            FileWriter fstream = new FileWriter( WRITE_FOLDER + File.separator + "EvidenceImporter.log" );
            this.logFileWriter = new BufferedWriter( fstream );

            log.info( "File: " + this.inputFile );
            log.info( "Create in Database: " + this.createInDatabase );

            this.br = new BufferedReader( new FileReader( this.inputFile ) );

            String typeOfEvidence = findTypeOfEvidence();

            // take the file received and create the real objects from it
            Collection<EvidenceValueObject> evidenceValueObjects = file2Objects( typeOfEvidence );

            // make sure all pubmed exists
            if ( !this.errorMessage.isEmpty() ) {
                System.out.println( errorMessage );
                this.writeAllExceptions();

                this.logFileWriter.close();
                throw new Exception( "check logs" );
            }

            if ( !this.warningMessage.isEmpty() ) {
                log.info( this.warningMessage );
            }

            if ( this.createInDatabase ) {
                int i = 1;

                // for each evidence creates it in Neurocarta
                for ( EvidenceValueObject e : evidenceValueObjects ) {
                    try {
                        // create the evidence in neurocarta
                        this.phenotypeAssociationService.makeEvidence( e );
                    } catch ( EntityNotFoundException ex ) {

                        this.writeError( "went into the exception" );

                        // if a pubmed id was not found dont stop all processes and write to logs
                        if ( ex.getMessage().indexOf( "pubmed id" ) != -1 ) {
                            this.writeError( ex.getMessage() );
                        } else {
                            throw ex;
                        }
                    } catch ( RuntimeException ex1 ) {
                        log.error( ExceptionUtils.getStackTrace( ex1 ) );
                        System.out.println( ex1.getMessage() );
                        this.writeError( "RuntimeException trying to make evidence again 1: " + e.getGeneNCBI() );
                        System.out.println( e.toString() );

                        try {
                            // something is wrong with the pubmed api, wait it out
                            log.info( "tring again 1: waiting 10 sec" );
                            Thread.sleep( 10000 );
                            // create the evidence in neurocarta
                            this.phenotypeAssociationService.makeEvidence( e );
                        } catch ( RuntimeException ex2 ) {
                            log.error( ExceptionUtils.getStackTrace( ex2 ) );
                            this.writeError( "RuntimeException trying to make evidence again 2: " + e.getGeneNCBI() );
                            // something is wrong with the pubmed api, wait it out more 5000 seconds, this often run at
                            // night so make it wait doesn't matter
                            log.info( "tring again 2: waiting 100 sec" );
                            Thread.sleep( 100000 );
                            try {
                                this.phenotypeAssociationService.makeEvidence( e );
                            }

                            catch ( RuntimeException ex3 ) {
                                log.error( ExceptionUtils.getStackTrace( ex3 ) );
                                this.writeError( "RuntimeException trying to make evidence again 3: " + e.getGeneNCBI() );
                                // something is wrong with the pubmed api, wait it out more 5000 seconds, this often run
                                // at night so make it wait doesn't matter
                                log.info( "tring again 3: waiting 1000 sec" );
                                Thread.sleep( 1000000 );
                                try {
                                    this.phenotypeAssociationService.makeEvidence( e );
                                } catch ( RuntimeException ex4 ) {
                                    log.error( ExceptionUtils.getStackTrace( ex4 ) );
                                    this.writeError( "RuntimeException trying to make evidence again 4: "
                                            + e.getGeneNCBI() );
                                    // something is wrong with the pubmed api, wait it out more 4 hours, this often
                                    // run at night so make it wait doesn't matter
                                    log.info( "tring again 4: waiting 15000 sec" );
                                    Thread.sleep( 15000000 );
                                    this.phenotypeAssociationService.makeEvidence( e );
                                }
                            }
                        }
                    }
                    log.info( "created evidence " + i++ );
                }
            }

            this.logFileWriter.close();

            log.info( "Import of evidence is finish" );
            // when we import a file in production we keep a copy of the imported file and keep track of when the file
            // was imported in a log file

            // createImportLog( evidenceValueObjects.iterator().next() );

        } catch ( Exception e ) {
            return e;
        }
        System.exit( -1 );
        return null;
    }

    // special case to change symbol, used when nothing was found with symbol
    private Integer checkForSymbolChange( String officialSymbol, String evidenceTaxon ) throws IOException {

        String newOfficialSymbol = null;

        if ( evidenceTaxon.equalsIgnoreCase( "human" ) ) {

            if ( officialSymbol.equalsIgnoreCase( "ARVD2" ) ) {
                newOfficialSymbol = "RYR2";
            } else if ( officialSymbol.equalsIgnoreCase( "ARVD1" ) ) {
                newOfficialSymbol = "TGFB3";
            } else if ( officialSymbol.equalsIgnoreCase( "PEO1" ) ) {
                newOfficialSymbol = "C10orf2";
            } else if ( officialSymbol.equalsIgnoreCase( "CTPS1" ) ) {
                newOfficialSymbol = "CTPS";
            } else if ( officialSymbol.equalsIgnoreCase( "CO3" ) ) {
                newOfficialSymbol = "COX3";
            } else if ( officialSymbol.equalsIgnoreCase( "CYB" ) ) {
                newOfficialSymbol = "CYTB";
            } else if ( officialSymbol.equalsIgnoreCase( "MT-ATP6" ) ) {
                newOfficialSymbol = "ATP6";
            } else if ( officialSymbol.equalsIgnoreCase( "MT-ATP8" ) ) {
                newOfficialSymbol = "ATP8";
            } else if ( officialSymbol.equalsIgnoreCase( "MT-CO3" ) ) {
                newOfficialSymbol = "COX3";
            } else if ( officialSymbol.equalsIgnoreCase( "MT-CYB" ) ) {
                newOfficialSymbol = "CYTB";
            } else if ( officialSymbol.equalsIgnoreCase( "MT-ND1" ) ) {
                newOfficialSymbol = "ND1";
            } else if ( officialSymbol.equalsIgnoreCase( "MT-ND2" ) ) {
                newOfficialSymbol = "ND2";
            } else if ( officialSymbol.equalsIgnoreCase( "MT-ND3" ) ) {
                newOfficialSymbol = "ND3";
            } else if ( officialSymbol.equalsIgnoreCase( "MT-ND4" ) ) {
                newOfficialSymbol = "ND4";
            } else if ( officialSymbol.equalsIgnoreCase( "MT-ND4L" ) ) {
                newOfficialSymbol = "ND4L";
            } else if ( officialSymbol.equalsIgnoreCase( "MT-ND5" ) ) {
                newOfficialSymbol = "ND5";
            } else if ( officialSymbol.equalsIgnoreCase( "MT-ND6" ) ) {
                newOfficialSymbol = "ND6";
            } else if ( officialSymbol.equalsIgnoreCase( "MT-TL1" ) ) {
                newOfficialSymbol = "TRNL1";
            }

        } else if ( evidenceTaxon.equalsIgnoreCase( "rat" ) ) {

            if ( officialSymbol.equalsIgnoreCase( "Hsd3b2" ) ) {
                newOfficialSymbol = "Hsd3b1";
            } else if ( officialSymbol.equalsIgnoreCase( "Mt-coi" ) || officialSymbol.equalsIgnoreCase( "Mt-co1" ) ) {
                newOfficialSymbol = "COX1";
            } else if ( officialSymbol.equalsIgnoreCase( "Mt-cyb" ) ) {
                newOfficialSymbol = "CYTB";
            } else if ( officialSymbol.equalsIgnoreCase( "Mt-nd1" ) ) {
                newOfficialSymbol = "ND1";
            } else if ( officialSymbol.equalsIgnoreCase( "Mt-co2" ) ) {
                newOfficialSymbol = "COX2";
            } else if ( officialSymbol.equalsIgnoreCase( "Mt-nd5" ) ) {
                newOfficialSymbol = "ND5";
            } else if ( officialSymbol.equalsIgnoreCase( "Mt-nd3" ) ) {
                newOfficialSymbol = "ND3";
            } else if ( officialSymbol.equalsIgnoreCase( "Srebf1_v2" ) ) {
                newOfficialSymbol = "Srebf1";
            } else if ( officialSymbol.equalsIgnoreCase( "Naip6" ) ) {
                newOfficialSymbol = "Naip2";
            } else if ( officialSymbol.equalsIgnoreCase( "Slco1a4" ) ) {
                newOfficialSymbol = "Slco1a2";
            } else if ( officialSymbol.equalsIgnoreCase( "Klk1b3" ) ) {
                newOfficialSymbol = "Klk1";
            }
        }

        if ( newOfficialSymbol != null ) {
            return findGeneId( newOfficialSymbol, evidenceTaxon );
        }

        return null;

    }

    /**
     * convert for LiteratureEvidenceValueObject
     */
    private EvidenceValueObject convert2LiteratureOrGenereicVO( String[] tokens ) throws IOException {
        EvidenceValueObject evidence = null;

        String primaryReferencePubmeds = tokens[this.mapColumns.get( "PrimaryPubMeds" )].trim();

        if ( primaryReferencePubmeds.equalsIgnoreCase( "" ) ) {
            evidence = new GenericEvidenceValueObject();
        } else {
            evidence = new LiteratureEvidenceValueObject();
        }

        populateCommonFields( evidence, tokens );

        return evidence;
    }

    /**
     * convert for ExperimentalEvidenceValueObject
     */
    // TODO
    private ExperimentalEvidenceValueObject convertFileLine2ExperimentalValueObjects( String[] tokens )
            throws IOException {

        ExperimentalEvidenceValueObject evidence = new ExperimentalEvidenceValueObject();
        populateCommonFields( evidence, tokens );

        String reviewReferencePubmed = tokens[this.mapColumns.get( "OtherPubMed" )].trim();

        Set<String> relevantPublicationsPubmed = new HashSet<String>();
        if ( !reviewReferencePubmed.equals( "" ) ) {

            relevantPublicationsPubmed.add( reviewReferencePubmed );
        }

        for ( String relevantPubMedID : relevantPublicationsPubmed ) {
            CitationValueObject relevantPublicationValueObject = new CitationValueObject();
            relevantPublicationValueObject.setPubmedAccession( relevantPubMedID );
            evidence.getPhenotypeAssPubVO().add(
                    PhenotypeAssPubValueObject.createRelevantPublication( relevantPubMedID ) );
        }

        Set<String> developmentStage = trimArray( tokens[this.mapColumns.get( "DevelopmentalStage" )].split( ";" ) );
        Set<String> bioSource = trimArray( tokens[this.mapColumns.get( "BioSource" )].split( ";" ) );
        Set<String> organismPart = trimArray( tokens[this.mapColumns.get( "OrganismPart" )].split( ";" ) );
        Set<String> experimentDesign = trimArray( tokens[this.mapColumns.get( "ExperimentDesign" )].split( ";" ) );
        Set<String> treatment = trimArray( tokens[this.mapColumns.get( "Treatment" )].split( ";" ) );
        Set<String> experimentOBI = trimArray( tokens[this.mapColumns.get( "Experiment" )].split( ";" ) );

        Set<CharacteristicValueObject> experimentTags = new HashSet<CharacteristicValueObject>();

        experimentTags.addAll( experiementTags2Ontology( developmentStage, this.DEVELOPMENTAL_STAGE,
                this.DEVELOPMENTAL_STAGE_ONTOLOGY, this.nifstdOntologyService ) );
        experimentTags.addAll( experiementTags2Ontology( bioSource, this.BIOSOURCE_ONTOLOGY, this.BIOSOURCE_ONTOLOGY,
                null ) );
        experimentTags.addAll( experiementTags2Ontology( organismPart, this.ORGANISM_PART, this.ORGANISM_PART_ONTOLOGY,
                this.fmaOntologyService ) );
        experimentTags.addAll( experiementTags2Ontology( experimentDesign, this.EXPERIMENT_DESIGN,
                this.EXPERIMENT_DESIGN_ONTOLOGY, this.obiService ) );
        experimentTags.addAll( experiementTags2Ontology( treatment, this.TREATMENT, this.TREATMENT_ONTOLOGY, null ) );
        experimentTags.addAll( experiementTags2Ontology( experimentOBI, this.EXPERIMENT, this.EXPERIMENT_ONTOLOGY,
                this.obiService ) );

        evidence.setExperimentCharacteristics( experimentTags );

        return evidence;
    }

    /**
     * once we imported some evidence in Neurocarta, we want to copy a copy of what was imported and when, those files
     * are committed in Gemma, so its possible to see over time all that was imported
     */
    @SuppressWarnings("unused")
    private void createImportLog( EvidenceValueObject evidenceValueObject ) {

        // default
        String externalDatabaseName = "MANUAL_CURATION";

        // name the file by its external database name
        if ( evidenceValueObject.getEvidenceSource() != null
                && evidenceValueObject.getEvidenceSource().getExternalDatabase() != null ) {
            externalDatabaseName = evidenceValueObject.getEvidenceSource().getExternalDatabase().getName();
        }

        String keepCopyOfImportedFile = externalDatabaseName + "_" + getTodayDate() + ".tsv";

        // move the file
        File mvFile = new File( inputFile );
        mvFile.renameTo( new File( WRITE_FOLDER + File.separator + keepCopyOfImportedFile ) );
    }

    private Set<CharacteristicValueObject> experiementTags2Ontology( Set<String> values, String category,
            String categoryUri, AbstractOntologyService ontologyUsed ) throws IOException {

        Set<CharacteristicValueObject> experimentTags = new HashSet<CharacteristicValueObject>();

        for ( String term : values ) {

            String valueUri = "";

            if ( ontologyUsed != null ) {
                Collection<OntologyTerm> ontologyTerms = ontologyUsed.findTerm( term );
                OntologyTerm ot = findExactTerm( ontologyTerms, term );

                if ( ot != null ) {
                    valueUri = ot.getUri();
                }
            }

            CharacteristicValueObject c = new CharacteristicValueObject( term, category, valueUri, categoryUri );
            experimentTags.add( c );
        }
        return experimentTags;
    }

    /**
     * Change the file received into an entity that can save in the database
     * 
     * @throws Exception
     */
    private Collection<EvidenceValueObject> file2Objects( String evidenceType ) throws Exception {

        Collection<EvidenceValueObject> evidenceValueObjects = new ArrayList<EvidenceValueObject>();
        String line = "";
        int i = 1;

        // for each line of the file
        while ( ( line = this.br.readLine() ) != null ) {

            String[] tokens = line.split( "\t" );

            log.info( "Reading evidence: " + i++ );

            try {
                if ( evidenceType.equals( this.LITERATURE_EVIDENCE ) ) {
                    evidenceValueObjects.add( convert2LiteratureOrGenereicVO( tokens ) );
                } else if ( evidenceType.equals( this.EXPERIMENTAL_EVIDENCE ) ) {
                    evidenceValueObjects.add( convertFileLine2ExperimentalValueObjects( tokens ) );
                } else {
                    throw new Exception( "unknow type" );
                }
            } catch ( EntityNotFoundException e ) {
                writeWarning( e.getMessage() );
            }
        }

        this.br.close();

        return evidenceValueObjects;
    }

    private Gene findCorrectGene( String ncbiId, Collection<Gene> genesFound ) {

        for ( Gene gene : genesFound ) {

            if ( gene.getNcbiGeneId().toString().equalsIgnoreCase( ncbiId ) ) {
                return gene;
            }
        }
        return null;
    }

    // sometimes we dont have the gene nbci, so we use taxon and gene symbol to find the correct gene
    private Integer findGeneId( String officialSymbol, String evidenceTaxon ) throws IOException {

        Collection<Gene> genes = this.geneService.findByOfficialSymbol( officialSymbol );

        Collection<Gene> genesWithTaxon = new HashSet<Gene>();

        for ( Gene gene : genes ) {

            if ( gene.getTaxon().getCommonName().equalsIgnoreCase( evidenceTaxon ) ) {
                if ( gene.getNcbiGeneId() != null ) {
                    genesWithTaxon.add( gene );
                }
            }
        }

        if ( genesWithTaxon.isEmpty() ) {

            Integer geneNCBi = checkForSymbolChange( officialSymbol, evidenceTaxon );

            if ( geneNCBi != null ) {
                return geneNCBi;
            }

            writeError( "Gene not found using symbol: " + officialSymbol + "   and taxon: " + evidenceTaxon );

            return -1;

        }

        // too many results found, to check why
        if ( genesWithTaxon.size() >= 2 ) {

            Gene g = treatGemmaMultipleGeneSpeacialCases( officialSymbol, genesWithTaxon, evidenceTaxon );

            if ( g != null ) {
                return g.getNcbiGeneId();
            }

            String error = "Found more than 1 gene using Symbol: " + officialSymbol + "   and taxon: " + evidenceTaxon;

            for ( Gene geneWithTaxon : genesWithTaxon ) {
                writeError( error + "\tGene NCBI: " + geneWithTaxon.getNcbiGeneId() );
            }
        }

        return genesWithTaxon.iterator().next().getNcbiGeneId();
    }

    private String getTodayDate() {
        DateFormat dateFormat = new SimpleDateFormat( "yyyy-MM-dd_HH:mm" );
        Calendar cal = Calendar.getInstance();
        return dateFormat.format( cal.getTime() );
    }

    // value or valueUri given changed to valueUri (even if valueUri is given in file we need to check)
    private String phenotype2Ontology( String phenotypeToSearch ) throws IOException {

        OntologyTerm ot = null;

        // we got an uri, search by uri
        if ( phenotypeToSearch.indexOf( "http://purl." ) != -1 ) {
            log.info( "Found an URI: " + phenotypeToSearch );
            ot = this.diseaseOntologyService.getTerm( phenotypeToSearch );

            if ( ot == null ) {
                ot = this.humanPhenotypeOntologyService.getTerm( phenotypeToSearch );
            }
            if ( ot == null ) {
                ot = this.mammalianPhenotypeOntologyService.getTerm( phenotypeToSearch );
            }
        }
        // value found
        else {

            // search disease
            Collection<OntologyTerm> ontologyTerms = this.diseaseOntologyService.findTerm( phenotypeToSearch );

            ot = findExactTerm( ontologyTerms, phenotypeToSearch );

            if ( ot == null ) {
                // search hp
                ontologyTerms = this.humanPhenotypeOntologyService.findTerm( phenotypeToSearch );
                ot = findExactTerm( ontologyTerms, phenotypeToSearch );

            }
            if ( ot == null ) {

                // search mammalian
                ontologyTerms = this.mammalianPhenotypeOntologyService.findTerm( phenotypeToSearch );
                ot = findExactTerm( ontologyTerms, phenotypeToSearch );
            }
        }

        // we cannot find the specific phenotype given
        if ( ot == null ) {
            // ***flawed writeError( "phenotype not found in disease, hp and mp Ontology : " + phenotypeToSearch );
            // return null;
        }

        // check for obsolete terms
        // if ( ot.isTermObsolete() ) {
        // writeError( "TERM IS OBSOLETE: " + ot.getLabel() + " " + ot.getUri() );
        // }

        return phenotypeToSearch;// /***testing...ot.getUri();
    }

    /**
     * File to valueObject conversion, populate the basics
     * 
     * @throws Exception
     */
    private void populateCommonFields( EvidenceValueObject evidence, String[] tokens ) throws IOException {

        boolean isNegativeEvidence = false;

        String primaryReferencePubmeds = tokens[this.mapColumns.get( "PrimaryPubMeds" )].trim();

        if ( !primaryReferencePubmeds.equalsIgnoreCase( "" ) ) {
            String[] tokensPrimary = primaryReferencePubmeds.split( ";" );

            for ( String primary : tokensPrimary ) {
                evidence.getPhenotypeAssPubVO().add(
                        PhenotypeAssPubValueObject.createPrimaryPublication( primary.trim() ) );
            }
        }

        String geneSymbol = tokens[this.mapColumns.get( "GeneSymbol" )].trim();
        String geneNcbiId = "";

        if ( this.mapColumns.get( "GeneId" ) != null ) {
            geneNcbiId = tokens[this.mapColumns.get( "GeneId" )].trim();
        }

        String evidenceCode = tokens[this.mapColumns.get( "EvidenceCode" )].trim();

        checkEvidenceCodeExits( evidenceCode );

        String description = tokens[this.mapColumns.get( "Comments" )].trim();

        if ( !StringUtil.containsValidCharacter( description ) ) {
            writeError( description
                    + " Ivalid character found (if character is ok add it to StringUtil.containsValidCharacter)" );
        }

        if ( this.mapColumns.get( "IsNegative" ) != null && this.mapColumns.get( "IsNegative" ) < tokens.length
                && tokens[this.mapColumns.get( "IsNegative" )].trim().equals( "1" ) ) {
            isNegativeEvidence = true;
        }

        String externalDatabaseName = tokens[this.mapColumns.get( "ExternalDatabase" )].trim();

        String databaseID = tokens[this.mapColumns.get( "DatabaseLink" )].trim();

        String originalPhenotype = tokens[this.mapColumns.get( "OriginalPhenotype" )].trim();
        System.out.println( "original phenotype is: " + originalPhenotype );
        String phenotypeMapping = tokens[this.mapColumns.get( "PhenotypeMapping" )].trim();

        verifyMappingType( phenotypeMapping );

        Set<String> phenotypeFromArray = trimArray( tokens[this.mapColumns.get( "Phenotypes" )].split( ";" ) );

        Gene g = verifyGeneIdExist( geneNcbiId, geneSymbol );

        SortedSet<CharacteristicValueObject> phenotypes = toValuesUri( phenotypeFromArray );

        evidence.setDescription( description );
        evidence.setEvidenceCode( evidenceCode );
        evidence.setEvidenceSource( makeEvidenceSource( databaseID, externalDatabaseName ) );
        evidence.setGeneNCBI( new Integer( geneNcbiId ) );
        evidence.setPhenotypes( phenotypes );
        evidence.setIsNegativeEvidence( isNegativeEvidence );
        evidence.setOriginalPhenotype( originalPhenotype );
        evidence.setPhenotypeMapping( phenotypeMapping );
<<<<<<< HEAD
        evidence.setRelationship( "gene-disease association" );
        if ( externalDatabaseName.equalsIgnoreCase( "CTD" ) ) {
            if ( description.contains( "marker/mechanism" ) ) evidence.setRelationship( "biomarker" );
            if ( description.contains( "therapeutic" ) ) evidence.setRelationship( "therapeutic target" );
        }
        
=======
        evidence.setRelationship( "gene-disease relationship" );
        if ( externalDatabaseName.equalsIgnoreCase( "CTD" ) && description.contains( "marker/mechanism" ) )
            evidence.setRelationship( "biomarker" );

>>>>>>> 213d988d
        if ( this.mapColumns.get( "Score" ) != null && this.mapColumns.get( "ScoreType" ) != null
                && this.mapColumns.get( "Strength" ) != null ) {

            try {

                String score = tokens[this.mapColumns.get( "Score" )].trim();
                String scoreName = tokens[this.mapColumns.get( "ScoreType" )].trim();
                String strength = tokens[this.mapColumns.get( "Strength" )].trim();

                // score
                evidence.getScoreValueObject().setScoreValue( score );
                evidence.getScoreValueObject().setScoreName( scoreName );
                evidence.getScoreValueObject().setStrength( new Double( strength ) );
            } catch ( ArrayIndexOutOfBoundsException e ) {
                // no score set for this evidence, blank space
            }

        } else if ( !externalDatabaseName.equalsIgnoreCase( "" ) ) {
            setScoreDependingOnExternalSource( externalDatabaseName, evidence, g.getTaxon().getCommonName() );
        }
    }

    /**
     * hard coded rules to set scores depending on the type of the database
     */
    private void setScoreDependingOnExternalSource( String externalDatabaseName, EvidenceValueObject evidence,
            String evidenceTaxon ) {
        // OMIM got special character in description to find score
        if ( externalDatabaseName.equalsIgnoreCase( "OMIM" ) ) {

            String description = evidence.getDescription();

            if ( description.indexOf( "{" ) != -1 && description.indexOf( "}" ) != -1 ) {
                evidence.getScoreValueObject().setStrength( new Double( 0.6 ) );
            } else if ( description.indexOf( "[" ) != -1 && description.indexOf( "]" ) != -1 ) {
                evidence.getScoreValueObject().setStrength( new Double( 0.4 ) );
            } else if ( description.indexOf( "{?" ) != -1 && description.indexOf( "}" ) != -1 ) {
                evidence.getScoreValueObject().setStrength( new Double( 0.4 ) );
            } else if ( description.indexOf( "?" ) != -1 ) {
                evidence.getScoreValueObject().setStrength( new Double( 0.2 ) );
            } else {
                evidence.getScoreValueObject().setStrength( new Double( 0.8 ) );
            }
        }

        // RGD we use the taxon and the evidence code
        else if ( externalDatabaseName.equalsIgnoreCase( "RGD" ) ) {

            if ( evidenceTaxon.equalsIgnoreCase( "human" ) ) {

                String evidenceCode = evidence.getEvidenceCode();

                if ( evidenceCode.equalsIgnoreCase( "TAS" ) ) {
                    evidence.getScoreValueObject().setStrength( new Double( 0.8 ) );
                } else if ( evidenceCode.equalsIgnoreCase( "IEP" ) ) {
                    evidence.getScoreValueObject().setStrength( new Double( 0.4 ) );
                    evidence.setRelationship( "altered expression association" );
                } else if ( evidenceCode.equalsIgnoreCase( "IGI" ) ) {
                    evidence.getScoreValueObject().setStrength( new Double( 0.4 ) );
                } else if ( evidenceCode.equalsIgnoreCase( "IED" ) ) {
                    evidence.getScoreValueObject().setStrength( new Double( 0.4 ) );
                } else if ( evidenceCode.equalsIgnoreCase( "IAGP" ) ) {
                    evidence.getScoreValueObject().setStrength( new Double( 0.4 ) );
                    evidence.setRelationship( "genetic association" );
                } else if ( evidenceCode.equalsIgnoreCase( "QTM" ) ) {
                    evidence.getScoreValueObject().setStrength( new Double( 0.4 ) );
                } else if ( evidenceCode.equalsIgnoreCase( "IPM" ) ) {
                    evidence.getScoreValueObject().setStrength( new Double( 0.2 ) );
                    evidence.setRelationship( "genetic association" );
                } else if ( evidenceCode.equalsIgnoreCase( "IMP" ) ) {
                    evidence.getScoreValueObject().setStrength( new Double( 0.2 ) );
                    evidence.setRelationship( "mutation association" );
                } else if ( evidenceCode.equalsIgnoreCase( "IDA" ) ) {
                    evidence.getScoreValueObject().setStrength( new Double( 0.2 ) );
                }

            } else if ( evidenceTaxon.equalsIgnoreCase( "rat" ) || evidenceTaxon.equalsIgnoreCase( "mouse" ) ) {
                evidence.getScoreValueObject().setStrength( new Double( 0.2 ) );
            }
        }
        // for SFARI it is set into an other program
        // TODO move SFARIImporter to ExternalDatabaseImporter
        else if ( externalDatabaseName.equalsIgnoreCase( "SFARI" ) ) {
            return;
        } else if ( externalDatabaseName.equalsIgnoreCase( "CTD" )
                || externalDatabaseName.equalsIgnoreCase( "GWAS_Catalog" ) ) {
            evidence.getScoreValueObject().setStrength( new Double( 0.2 ) );
        } else if ( externalDatabaseName.equalsIgnoreCase( "MK4MDD" )
                || externalDatabaseName.equalsIgnoreCase( "BDgene" ) || externalDatabaseName.equalsIgnoreCase( "DGA" ) ) {
            return;
        }

        // no score set ?
        else if ( evidence.getScoreValueObject().getStrength() == null ) {
            writeError( "no score found for a evidence using NCBI: " + evidence.getGeneNCBI() + "   and taxon: "
                    + evidenceTaxon );
        }
    }

    // Change a set of phenotype to a set of CharacteristicValueObject
    private SortedSet<CharacteristicValueObject> toValuesUri( Set<String> phenotypes ) throws IOException {

        SortedSet<CharacteristicValueObject> characteristicPhenotypes = new TreeSet<CharacteristicValueObject>();

        for ( String phenotype : phenotypes ) {

            String valueUri = phenotype2Ontology( phenotype );

            if ( valueUri != null ) {
                CharacteristicValueObject c = new CharacteristicValueObject( valueUri );
                characteristicPhenotypes.add( c );
            }
        }

        return characteristicPhenotypes;
    }

    // when we have more than 1 choice, which one to choose, some hard coded rules so we dont redo them each time
    private Gene treatGemmaMultipleGeneSpeacialCases( String officialSymbol, Collection<Gene> genesFound,
            String evidenceTaxon ) {

        Gene theChosenGene = null;

        // human exceptions
        if ( evidenceTaxon.equalsIgnoreCase( "human" ) ) {

            // HLA-DRB1 => 3123
            if ( officialSymbol.equalsIgnoreCase( "HLA-DRB1" ) ) {
                theChosenGene = findCorrectGene( "3123", genesFound );
            }
            // CCR2 => 729230
            else if ( officialSymbol.equalsIgnoreCase( "CCR2" ) ) {
                theChosenGene = findCorrectGene( "729230", genesFound );
            }
            // NPC1 => 4864
            else if ( officialSymbol.equalsIgnoreCase( "NPC1" ) ) {
                theChosenGene = findCorrectGene( "4864", genesFound );
            }
            // PRG4 => 10216
            else if ( officialSymbol.equalsIgnoreCase( "PRG4" ) ) {
                theChosenGene = findCorrectGene( "10216", genesFound );
            }
            // TTC34 => 100287898
            else if ( officialSymbol.equalsIgnoreCase( "TTC34" ) ) {
                theChosenGene = findCorrectGene( "100287898", genesFound );
            }
            // DNAH12 => 201625
            else if ( officialSymbol.equalsIgnoreCase( "DNAH12" ) ) {
                theChosenGene = findCorrectGene( "201625", genesFound );
            }
            // PSORS1C3 => 100130889
            else if ( officialSymbol.equalsIgnoreCase( "PSORS1C3" ) ) {
                theChosenGene = findCorrectGene( "100130889", genesFound );
            }
            // MICA => 100507436
            else if ( officialSymbol.equalsIgnoreCase( "MICA" ) ) {
                theChosenGene = findCorrectGene( "100507436", genesFound );
            }

            // MICA => 100507436
            else if ( officialSymbol.equalsIgnoreCase( "MICA" ) ) {
                theChosenGene = findCorrectGene( "100507436", genesFound );
            }

            // ADH5P2 => 343296
            else if ( officialSymbol.equalsIgnoreCase( "ADH5P2" ) ) {
                theChosenGene = findCorrectGene( "343296", genesFound );
            }

            // RPL15P3 => 653232
            else if ( officialSymbol.equalsIgnoreCase( "RPL15P3" ) ) {
                theChosenGene = findCorrectGene( "653232", genesFound );
            }

        } else if ( evidenceTaxon.equalsIgnoreCase( "rat" ) ) {

            // Itga2b => 685269
            if ( officialSymbol.equalsIgnoreCase( "Itga2b" ) ) {
                theChosenGene = findCorrectGene( "685269", genesFound );
            }
            // Tcf7l2 => 679869
            else if ( officialSymbol.equalsIgnoreCase( "Tcf7l2" ) ) {
                theChosenGene = findCorrectGene( "679869", genesFound );
            }
            // Pkd2 => 498328
            else if ( officialSymbol.equalsIgnoreCase( "Pkd2" ) ) {
                theChosenGene = findCorrectGene( "498328", genesFound );
            }
            // Mthfd2 => 680308
            else if ( officialSymbol.equalsIgnoreCase( "Mthfd2" ) ) {
                theChosenGene = findCorrectGene( "680308", genesFound );
            }
            // Mthfd2 => 680308
            else if ( officialSymbol.equalsIgnoreCase( "Mef2a" ) ) {
                theChosenGene = findCorrectGene( "309957", genesFound );
            }
            // Mmp1 => 432357
            else if ( officialSymbol.equalsIgnoreCase( "Mmp1" ) ) {
                theChosenGene = findCorrectGene( "300339", genesFound );
            }

        } else if ( evidenceTaxon.equalsIgnoreCase( "mouse" ) ) {
            // H2-Ea-ps => 100504404
            if ( officialSymbol.equalsIgnoreCase( "H2-Ea-ps" ) ) {
                theChosenGene = findCorrectGene( "100504404", genesFound );
            }
            // Ccl21b => 100504404
            else if ( officialSymbol.equalsIgnoreCase( "Ccl21b" ) ) {
                theChosenGene = findCorrectGene( "100042493", genesFound );
            }
        }

        return theChosenGene;
    }

    /**
     * check that all gene exists in Gemma
     * 
     * @throws IOException
     * @throws Exception
     */
    private Gene verifyGeneIdExist( String geneId, String geneName ) throws IOException {

        System.out.println( "Problem: gene id " + geneId + " gene name: " + geneName );

        Gene g = this.geneService.findByNCBIId( new Integer( geneId ) );

        // we found a gene
        if ( g != null ) {
            if ( !g.getOfficialSymbol().equalsIgnoreCase( geneName ) ) {

                writeWarning( "Different Gene name found: file=" + geneName + "      Gene name in Gemma="
                        + g.getOfficialSymbol() );
            }

            if ( !g.getTaxon().getCommonName().equals( "human" ) && !g.getTaxon().getCommonName().equals( "mouse" )
                    && !g.getTaxon().getCommonName().equals( "rat" ) && !g.getTaxon().getCommonName().equals( "fly" )
                    && !g.getTaxon().getCommonName().equals( "worm" )
                    && !g.getTaxon().getCommonName().equals( "zebrafish" ) ) {

                String speciesFound = g.getTaxon().getCommonName();

                // lets try to map it to a human taxon using its symbol
                g = this.geneService.findByOfficialSymbol( geneName, taxonService.findByCommonName( "human" ) );

                if ( g != null ) {
                    writeWarning( "We found species: " + speciesFound + " on geneId: " + geneId
                            + " and changed to it to the human symbol: " + geneName );
                } else {
                    throw new EntityNotFoundException( "The geneId: " + geneId + " using species: " + speciesFound
                            + " exist but couldnt be map to its human symbol using: " + geneName
                            + ", this evidence wont be imported" );
                }
            }
        } else {
            // lets try to map it to a human taxon using its symbol
            g = this.geneService.findByOfficialSymbol( geneName, taxonService.findByCommonName( "human" ) );

            if ( g != null ) {
                writeWarning( "We didnt found the geneId: " + geneId + " and changed it to the human symbol: "
                        + geneName );
            } else {
                throw new EntityNotFoundException( "The geneId:" + geneId + " symbol: " + geneName
                        + " was not found in Gemma, this evidence wont be imported" );
            }
        }
        return g;
    }

    private void verifyMappingType( String phenotypeMapping ) {

        if ( !( phenotypeMapping.equalsIgnoreCase( "Cross Reference" ) || phenotypeMapping.equalsIgnoreCase( "Curated" )
                || phenotypeMapping.equalsIgnoreCase( "Inferred Cross Reference" )
                || phenotypeMapping.equalsIgnoreCase( "Inferred Curated" ) || phenotypeMapping.isEmpty() ) ) {
            writeError( "Unsuported phenotypeMapping: " + phenotypeMapping );
        }

    }

}<|MERGE_RESOLUTION|>--- conflicted
+++ resolved
@@ -646,19 +646,12 @@
         evidence.setIsNegativeEvidence( isNegativeEvidence );
         evidence.setOriginalPhenotype( originalPhenotype );
         evidence.setPhenotypeMapping( phenotypeMapping );
-<<<<<<< HEAD
         evidence.setRelationship( "gene-disease association" );
         if ( externalDatabaseName.equalsIgnoreCase( "CTD" ) ) {
             if ( description.contains( "marker/mechanism" ) ) evidence.setRelationship( "biomarker" );
             if ( description.contains( "therapeutic" ) ) evidence.setRelationship( "therapeutic target" );
         }
         
-=======
-        evidence.setRelationship( "gene-disease relationship" );
-        if ( externalDatabaseName.equalsIgnoreCase( "CTD" ) && description.contains( "marker/mechanism" ) )
-            evidence.setRelationship( "biomarker" );
-
->>>>>>> 213d988d
         if ( this.mapColumns.get( "Score" ) != null && this.mapColumns.get( "ScoreType" ) != null
                 && this.mapColumns.get( "Strength" ) != null ) {
 
