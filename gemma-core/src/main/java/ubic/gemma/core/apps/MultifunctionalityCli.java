--- conflicted
+++ resolved
@@ -37,12 +37,7 @@
 
     @SuppressWarnings("static-access")
     @Override
-<<<<<<< HEAD
     protected void buildOptions( Options options ) {
-        super.addUserNameAndPasswordOptions( options, true );
-=======
-    protected void buildOptions() {
->>>>>>> 3c602e65
         Option taxonOption = Option.builder( "t" ).hasArg()
                 .desc( "Taxon to process" ).longOpt( "taxon" )
                 .build();
@@ -71,17 +66,11 @@
     }
 
     @Override
-<<<<<<< HEAD
+
     protected void processOptions( CommandLine commandLine ) {
-        super.processOptions( commandLine );
 
         if ( commandLine.hasOption( 't' ) ) {
             String taxonName = commandLine.getOptionValue( 't' );
-=======
-    protected void processOptions() {
-        if ( this.hasOption( 't' ) ) {
-            String taxonName = this.getOptionValue( 't' );
->>>>>>> 3c602e65
             TaxonService taxonService = this.getBean( TaxonService.class );
             this.taxon = taxonService.findByCommonName( taxonName );
             if ( taxon == null ) {
