--- conflicted
+++ resolved
@@ -60,13 +60,6 @@
     private boolean delete = false;
     private DifferentialExpressionAnalysisService differentialExpressionAnalysisService;
     private ExpressionDataFileService expressionDataFileService;
-<<<<<<< HEAD
-    private Double qvalueThreshold = DifferentialExpressionAnalysisConfig.DEFAULT_QVALUE_THRESHOLD;
-=======
-
-    private final List<Long> factorIds = new ArrayList<>();
-    private final List<String> factorNames = new ArrayList<>();
->>>>>>> aa0fa6d8
     private Long subsetFactorId;
     private String subsetFactorName;
     private boolean tryToCopyOld = false;
@@ -152,17 +145,8 @@
         super.addOption( "delete", false,
                 "Instead of running the analysis on the given experiments, delete the old analyses. Use with care!" );
 
-<<<<<<< HEAD
-        super.addOption( "qvalue", true,
-                "Set the qvalue threshold for retaining data; set to a values outside the range 0-1 (inclusive) to retain all results. Default: "
-                        + String.format( "%.2f", DifferentialExpressionAnalysisConfig.DEFAULT_QVALUE_THRESHOLD ) );
-
         super.addOption( "ebayes", false, "Use emperical-Bayes moderated statistics. Default: "
                 + DifferentialExpressionAnalysisConfig.DEFAULT_EBAYES );
-=======
-        super.addOption( "ebayes", false,
-                "Use emperical-Bayes moderated statistics. Default: " + DifferentialExpressionAnalysisConfig.DEFAULT_EBAYES );
->>>>>>> aa0fa6d8
 
     }
 
