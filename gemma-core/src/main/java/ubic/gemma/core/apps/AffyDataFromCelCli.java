--- conflicted
+++ resolved
@@ -19,14 +19,12 @@
 
 package ubic.gemma.core.apps;
 
-<<<<<<< HEAD
-=======
 import java.util.Collection;
 import java.util.HashSet;
 import java.util.Set;
 
->>>>>>> 97cb8e37
 import org.apache.commons.lang3.StringUtils;
+
 import ubic.gemma.core.loader.expression.geo.DataUpdater;
 import ubic.gemma.core.loader.expression.geo.model.GeoPlatform;
 import ubic.gemma.model.common.auditAndSecurity.eventType.DataReplacedEventImpl;
@@ -36,12 +34,10 @@
 import ubic.gemma.model.expression.experiment.BioAssaySet;
 import ubic.gemma.model.expression.experiment.ExpressionExperiment;
 
-import java.util.Collection;
-
 /**
  * Add (or possibly replace) the data associated with an affymetrix data set, going back to the CEL files. Can handle
  * exon or 3' arrays.
- *
+ * 
  * @author paul
  * @version $Id$
  */
@@ -49,9 +45,6 @@
 
     private static final String APT_FILE_OPT = "aptFile";
     private static final String CDF_FILE_OPT = "cdfFile";
-    private String aptFile = null;
-    // /space/grp/databases/arrays/cdfs...
-    private String cdfFile = null;
 
     /**
      * @param args
@@ -60,6 +53,11 @@
         AffyDataFromCelCli c = new AffyDataFromCelCli();
         c.doWork( args );
     }
+
+    private String aptFile = null;
+
+    // /space/grp/databases/arrays/cdfs...
+    private String cdfFile = null;
 
     /**
      * @param ee
@@ -99,7 +97,9 @@
         super.addOption( APT_FILE_OPT, true,
                 "File output from apt-probeset-summarize; use if you want to override usual GEO download behaviour; don't use with "
                         + CDF_FILE_OPT );
-        super.addOption( CDF_FILE_OPT, true,
+        super.addOption(
+                CDF_FILE_OPT,
+                true,
                 "CDF file for Affy 3' arrays; otherwise will try to find automatically using the value of affy.power.tools.cdf.path; don't use with "
                         + APT_FILE_OPT );
         super.addForceOption();
@@ -122,8 +122,7 @@
                 throw new IllegalArgumentException( "Can't use -aptfile unless you are doing just one experiment" );
             }
             BioAssaySet ee = this.expressionExperiments.iterator().next();
-            ExpressionExperiment thawedEe = ( ExpressionExperiment ) ee;
-            this.eeService.thawLite( thawedEe );
+            ExpressionExperiment thawedEe = this.eeService.thawLite( ( ExpressionExperiment ) ee );
 
             Collection<ArrayDesign> arrayDesignsUsed = this.eeService.getArrayDesignsUsed( ee );
 
@@ -134,17 +133,11 @@
             ArrayDesign ad = arrayDesignsUsed.iterator().next();
             try {
                 log.info( "Loading data from " + aptFile );
-<<<<<<< HEAD
-                if ( ad.getTechnologyType().equals( TechnologyType.ONECOLOR ) && (
-                        GeoPlatform.isAffymetrixExonArray( ad.getShortName() ) || ad.getName().toLowerCase()
-                                .contains( "exon" ) ) ) {
-=======
                 if ( ad.getTechnologyType().equals( TechnologyType.ONECOLOR )
                         && ( GeoPlatform.isAffymetrixExonArray( ad.getShortName() ) || ad.getName().toLowerCase().contains( "exon" ) ) ) {
->>>>>>> 97cb8e37
                     serv.addAffyExonArrayData( thawedEe, aptFile );
-                } else if ( ad.getTechnologyType().equals( TechnologyType.ONECOLOR ) && ad.getName().toLowerCase()
-                        .contains( "affy" ) ) {
+                } else if ( ad.getTechnologyType().equals( TechnologyType.ONECOLOR )
+                        && ad.getName().toLowerCase().contains( "affy" ) ) {
                     serv.addAffyData( thawedEe, aptFile );
                 } else {
                     throw new IllegalArgumentException( "Option -aptfile only valid if you are using an exon array." );
@@ -167,8 +160,7 @@
                     continue;
                 }
 
-                ExpressionExperiment thawedEe = ( ExpressionExperiment ) ee;
-                this.eeService.thawLite( thawedEe );
+                ExpressionExperiment thawedEe = this.eeService.thawLite( ( ExpressionExperiment ) ee );
 
                 Collection<ArrayDesign> arrayDesignsUsed = this.eeService.getArrayDesignsUsed( ee );
 
@@ -180,14 +172,14 @@
 
                 ArrayDesign ad = arrayDesignsUsed.iterator().next();
 
-                if ( ad.getName().toLowerCase().contains( "exon" ) && ad.getTechnologyType()
-                        .equals( TechnologyType.ONECOLOR ) ) {
+                if ( ad.getName().toLowerCase().contains( "exon" )
+                        && ad.getTechnologyType().equals( TechnologyType.ONECOLOR ) ) {
                     log.info( thawedEe + " looks like affy exon array" );
                     serv.addAffyExonArrayData( thawedEe );
                     this.successObjects.add( thawedEe.toString() );
                     log.info( "Successfully processed: " + thawedEe );
-                } else if ( ad.getTechnologyType().equals( TechnologyType.ONECOLOR ) && ad.getName().toLowerCase()
-                        .contains( "affy" ) ) {
+                } else if ( ad.getTechnologyType().equals( TechnologyType.ONECOLOR )
+                        && ad.getName().toLowerCase().contains( "affy" ) ) {
                     log.info( thawedEe + " looks like a affy 3-prime array" );
                     serv.reprocessAffyThreePrimeArrayData( thawedEe, cdfFile );
                     this.successObjects.add( thawedEe.toString() );
