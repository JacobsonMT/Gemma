--- conflicted
+++ resolved
@@ -94,15 +94,8 @@
     }
 
     @Override
-<<<<<<< HEAD
     protected void processOptions( CommandLine commandLine ) {
-        super.processOptions( commandLine );
-
         String shortName = commandLine.getOptionValue( 'e' );
-=======
-    protected void processOptions() {
-        String shortName = this.getOptionValue( 'e' );
->>>>>>> 3c602e65
         this.expressionExperiment = this.locateExpressionExperiment( shortName );
         if ( this.expressionExperiment == null ) {
             throw new IllegalArgumentException( shortName + " not found" );
@@ -123,12 +116,7 @@
 
     /**
      * @param shortName short name of the experiment to find.
-<<<<<<< HEAD
      * @return experiment with the given short name, if it exists.
-=======
-     * @return experiment with the given short name, if it exists. Bails otherwise with {@link
-     * ubic.gemma.core.util.AbstractCLI.ErrorCode#INVALID_OPTION}.
->>>>>>> 3c602e65
      */
     @SuppressWarnings({ "unused", "WeakerAccess" }) // Possible external use
     protected ExpressionExperiment locateExpressionExperiment( String shortName ) {
