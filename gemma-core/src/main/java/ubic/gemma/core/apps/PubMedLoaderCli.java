--- conflicted
+++ resolved
@@ -67,16 +67,9 @@
     }
 
     @Override
-<<<<<<< HEAD
     protected void processOptions( CommandLine commandLine ) {
-        super.processOptions( commandLine );
         if ( commandLine.hasOption( 'd' ) ) {
             this.directory = commandLine.getOptionValue( 'd' );
-=======
-    protected void processOptions() {
-        if ( this.hasOption( 'd' ) ) {
-            this.directory = this.getOptionValue( 'd' );
->>>>>>> 3c602e65
         }
     }
 
