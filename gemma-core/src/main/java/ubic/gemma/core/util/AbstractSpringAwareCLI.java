/*
 * The Gemma project
 *
 * Copyright (c) 2006 University of British Columbia
 *
 * Licensed under the Apache License, Version 2.0 (the "License");
 * you may not use this file except in compliance with the License.
 * You may obtain a copy of the License at
 *
 *       http://www.apache.org/licenses/LICENSE-2.0
 *
 * Unless required by applicable law or agreed to in writing, software
 * distributed under the License is distributed on an "AS IS" BASIS,
 * WITHOUT WARRANTIES OR CONDITIONS OF ANY KIND, either express or implied.
 * See the License for the specific language governing permissions and
 * limitations under the License.
 *
 */
package ubic.gemma.core.util;

import gemma.gsec.authentication.ManualAuthenticationService;
<<<<<<< HEAD
import org.apache.commons.cli.CommandLine;
import org.apache.commons.cli.Options;
=======
import org.apache.commons.cli.Option;
>>>>>>> 3c602e65
import org.apache.commons.lang3.StringUtils;
import org.springframework.beans.factory.BeanFactory;
import org.springframework.security.core.context.SecurityContextHolder;
import ubic.gemma.model.common.Auditable;
import ubic.gemma.model.common.auditAndSecurity.AuditEvent;
import ubic.gemma.model.common.auditAndSecurity.curation.Curatable;
import ubic.gemma.model.common.auditAndSecurity.eventType.AuditEventType;
import ubic.gemma.model.expression.arrayDesign.ArrayDesign;
import ubic.gemma.model.expression.experiment.ExpressionExperiment;
import ubic.gemma.persistence.persister.Persister;
import ubic.gemma.persistence.service.common.auditAndSecurity.AuditEventService;
import ubic.gemma.persistence.service.common.auditAndSecurity.AuditTrailService;
import ubic.gemma.persistence.service.expression.experiment.ExpressionExperimentService;
import ubic.gemma.persistence.util.SpringContextUtil;

import java.util.Date;
import java.util.List;

/**
 * Subclass this to create command line interface (CLI) tools that need a Spring context. A standard set of CLI options
 * are provided to manage authentication.
 *
 * @author pavlidis
 */
public abstract class AbstractSpringAwareCLI extends AbstractCLI {

    private static final String USERNAME_OPTION = "u";
    private static final String PASSWORD_OPTION = "p";

    private String username;
    private String password;

    protected AuditTrailService auditTrailService;
    protected AuditEventService auditEventService;
    protected BeanFactory ctx;

    @SuppressWarnings({ "unused", "WeakerAccess" }) // Possible external use
    public AbstractSpringAwareCLI() {
        super();
    }

    @Override
    public String getShortDesc() {
        return "No description provided";
    }

    @Override
<<<<<<< HEAD
    protected void buildStandardOptions( Options options ) {
        super.buildStandardOptions( options );
        this.addUserNameAndPasswordOptions( options );
=======
    protected void buildStandardOptions() {
        super.buildStandardOptions();
        options.addOption( Option.builder( USERNAME_OPTION ).argName( "user" ).longOpt( "user" ).hasArg()
                .desc( "User name for accessing the system (optional for some tools)" )
                .required( requireLogin() )
                .build() );
        options.addOption( Option.builder( PASSWORD_OPTION ).argName( "passwd" ).longOpt( "password" ).hasArg()
                .desc( "Password for accessing the system (optional for some tools)" )
                .required( requireLogin() )
                .build() );
    }

    /**
     * Indicate if the command requires authentication.
     *
     * Override this to return true to make authentication required.
     *
     * @return true if login is required, otherwise false
     */
    protected boolean requireLogin() {
        return false;
>>>>>>> 3c602e65
    }

    /**
     * You must override this method to process any options you added.
     * @param commandLine
     */
    @Override
<<<<<<< HEAD
    protected void processOptions( CommandLine commandLine ) {
        this.createSpringContext( commandLine );
        this.authenticate( commandLine );
=======
    protected void processStandardOptions() {
        super.processStandardOptions();
        this.createSpringContext();
        if ( hasOption( USERNAME_OPTION ) ) {
            this.username = getOptionValue( USERNAME_OPTION );
        }
        if ( hasOption( PASSWORD_OPTION ) ) {
            this.password = getOptionValue( PASSWORD_OPTION );
        }
        this.authenticate();
>>>>>>> 3c602e65
        this.auditTrailService = this.getBean( AuditTrailService.class );
        this.auditEventService = this.getBean( AuditEventService.class );
    }

    @SuppressWarnings("unused") // Possible external use
    public void setCtx( BeanFactory ctx ) {
        this.ctx = ctx;
    }

    /**
     * Override this method in your subclass to provide additional Spring configuration files that will be merged with
     * the Gemma spring context. See SpringContextUtil; an example path is "classpath*:/myproject/applicationContext-mine.xml".
     *
     * @return string[]
     */
    protected String[] getAdditionalSpringConfigLocations() {
        return null;
    }

    /**
     * Convenience method to obtain instance of any bean by name.
     *
     * @param <T>  the bean class type
     * @param clz  class
     * @param name name
     * @return bean
     */
    @SuppressWarnings("SameParameterValue") // Better for general use
    protected <T> T getBean( String name, Class<T> clz ) {
        assert ctx != null : "Spring context was not initialized";
        return ctx.getBean( name, clz );
    }

    protected <T> T getBean( Class<T> clz ) {
        assert ctx != null : "Spring context was not initialized";
        return ctx.getBean( clz );
    }

    protected Persister getPersisterHelper() {
        assert ctx != null : "Spring context was not initialized";
        return ( Persister ) ctx.getBean( "persisterHelper" );
    }

    /**
     * @param auditable  auditable
     * @param eventClass can be null
     * @return boolean
     */
    protected boolean noNeedToRun( Auditable auditable, Class<? extends AuditEventType> eventClass ) {
        boolean needToRun = true;
        Date skipIfLastRunLaterThan = this.getLimitingDate();
        List<AuditEvent> events = this.auditEventService.getEvents( auditable );

        boolean okToRun = true; // assume okay unless indicated otherwise

        // figure out if we need to run it by date; or if there is no event of the given class; "Fail" type events don't
        // count.
        for ( int j = events.size() - 1; j >= 0; j-- ) {
            AuditEvent event = events.get( j );
            if ( event == null ) {
                continue; // legacy of ordered-list which could end up with gaps; should not be needed any more
            }
            AuditEventType eventType = event.getEventType();
            if ( eventType != null && eventClass != null && eventClass.isAssignableFrom( eventType.getClass() )
                    && !eventType.getClass().getSimpleName().startsWith( "Fail" ) ) {
                if ( skipIfLastRunLaterThan != null ) {
                    if ( event.getDate().after( skipIfLastRunLaterThan ) ) {
                        AbstractCLI.log.info( auditable + ": " + " run more recently than " + skipIfLastRunLaterThan );
                        addErrorObject( auditable, "Run more recently than " + skipIfLastRunLaterThan );
                        needToRun = false;
                    }
                } else {
                    needToRun = false; // it has been run already at some point
                }
            }
        }

        /*
         * Always skip if the object is curatable and troubled
         */
        if ( auditable instanceof Curatable ) {
            Curatable curatable = ( Curatable ) auditable;
            okToRun = !curatable.getCurationDetails().getTroubled(); //not ok if troubled

            // special case for expression experiments - check associated ADs.
            if ( okToRun && curatable instanceof ExpressionExperiment ) {
                ExpressionExperimentService ees = this.getBean( ExpressionExperimentService.class );
                for ( ArrayDesign ad : ees.getArrayDesignsUsed( ( ExpressionExperiment ) auditable ) ) {
                    if ( ad.getCurationDetails().getTroubled() ) {
                        okToRun = false; // not ok if even one parent AD is troubled, no need to check the remaining ones.
                        break;
                    }
                }
            }

            if ( !okToRun ) {
                addErrorObject( auditable, "Has an active 'trouble' flag" );
            }
        }

        return !needToRun || !okToRun;
    }

    /**
     * check if using test or production contexts
     * @param commandLine
     */
    protected void createSpringContext( CommandLine commandLine ) {

        ctx = SpringContextUtil.getApplicationContext( commandLine.hasOption( "testing" ), false /* webapp */,
                this.getAdditionalSpringConfigLocations() );

        /*
         * Guarantee that the security settings are uniform throughout the application (all threads).
         */
        SecurityContextHolder.setStrategyName( SecurityContextHolder.MODE_GLOBAL );
    }

    /**
     * check username and password.
     * @param commandLine
     */
    private void authenticate( CommandLine commandLine ) {

        /*
         * Allow security settings (authorization etc) in a given context to be passed into spawned threads
         */
        SecurityContextHolder.setStrategyName( SecurityContextHolder.MODE_GLOBAL );

        ManualAuthenticationService manAuthentication = ctx.getBean( ManualAuthenticationService.class );
        if ( commandLine.hasOption( 'u' ) && commandLine.hasOption( 'p' ) ) {
            username = commandLine.getOptionValue( 'u' );
            password = commandLine.getOptionValue( 'p' );

            if ( StringUtils.isBlank( username ) ) {
                AbstractCLI.log.debug( "Username=" + username );
                throw new RuntimeException( "Not authenticated. Username was blank" );
            }

            if ( StringUtils.isBlank( password ) ) {
                throw new RuntimeException( "Not authenticated. You didn't enter a password" );
            }

            boolean success = manAuthentication.validateRequest( username, password );
            if ( !success ) {
                throw new RuntimeException( "Not authenticated. Make sure you entered a valid username (got '" + username
                        + "') and/or password" );
            } else {
                AbstractCLI.log.info( "Logged in as " + username );
            }
        } else {
            AbstractCLI.log.info( "Logging in as anonymous guest with limited privileges" );
            manAuthentication.authenticateAnonymously();
        }

    }

}<|MERGE_RESOLUTION|>--- conflicted
+++ resolved
@@ -19,12 +19,9 @@
 package ubic.gemma.core.util;
 
 import gemma.gsec.authentication.ManualAuthenticationService;
-<<<<<<< HEAD
 import org.apache.commons.cli.CommandLine;
+import org.apache.commons.cli.Option;
 import org.apache.commons.cli.Options;
-=======
-import org.apache.commons.cli.Option;
->>>>>>> 3c602e65
 import org.apache.commons.lang3.StringUtils;
 import org.springframework.beans.factory.BeanFactory;
 import org.springframework.security.core.context.SecurityContextHolder;
@@ -72,13 +69,8 @@
     }
 
     @Override
-<<<<<<< HEAD
     protected void buildStandardOptions( Options options ) {
         super.buildStandardOptions( options );
-        this.addUserNameAndPasswordOptions( options );
-=======
-    protected void buildStandardOptions() {
-        super.buildStandardOptions();
         options.addOption( Option.builder( USERNAME_OPTION ).argName( "user" ).longOpt( "user" ).hasArg()
                 .desc( "User name for accessing the system (optional for some tools)" )
                 .required( requireLogin() )
@@ -98,7 +90,6 @@
      */
     protected boolean requireLogin() {
         return false;
->>>>>>> 3c602e65
     }
 
     /**
@@ -106,22 +97,16 @@
      * @param commandLine
      */
     @Override
-<<<<<<< HEAD
-    protected void processOptions( CommandLine commandLine ) {
+    protected void processStandardOptions( CommandLine commandLine ) {
+        super.processStandardOptions( commandLine );
         this.createSpringContext( commandLine );
+        if ( commandLine.hasOption( USERNAME_OPTION ) ) {
+            this.username = commandLine.getOptionValue( USERNAME_OPTION );
+        }
+        if ( commandLine.hasOption( PASSWORD_OPTION ) ) {
+            this.password = commandLine.getOptionValue( PASSWORD_OPTION );
+        }
         this.authenticate( commandLine );
-=======
-    protected void processStandardOptions() {
-        super.processStandardOptions();
-        this.createSpringContext();
-        if ( hasOption( USERNAME_OPTION ) ) {
-            this.username = getOptionValue( USERNAME_OPTION );
-        }
-        if ( hasOption( PASSWORD_OPTION ) ) {
-            this.password = getOptionValue( PASSWORD_OPTION );
-        }
-        this.authenticate();
->>>>>>> 3c602e65
         this.auditTrailService = this.getBean( AuditTrailService.class );
         this.auditEventService = this.getBean( AuditEventService.class );
     }
